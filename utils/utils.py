--- conflicted
+++ resolved
@@ -6,22 +6,18 @@
 import re
 from dotenv import load_dotenv
 import coc
-import os
 
 import pendulum as pend
-from datetime import datetime, timedelta
+from datetime import timedelta
 import io
 import asyncio
 import aiohttp
 import orjson
-from fastapi import HTTPException
-from base64 import b64decode as base64_b64decode
 from json import loads as json_loads
 from slowapi import Limiter
 from slowapi.util import get_ipaddr
 
 from .config import Config
-from collections import deque
 from datetime import datetime
 import pytz
 from bson import json_util
@@ -194,6 +190,62 @@
     if api_token not in tokens:
         raise HTTPException(status_code=403, detail="Invalid API token or cannot access this resource")
 
+
+async def get_keys(emails: list, passwords: list, key_names: str, key_count: int, ip: str):
+    total_keys = []
+    for count, email in enumerate(emails):
+        await asyncio.sleep(1.5)
+        _keys = []
+        async with aiohttp.ClientSession() as session:
+            password = passwords[count]
+            body = {"email": email, "password": password}
+            resp = await session.post("https://developer.clashofclans.com/api/login", json=body)
+            resp_paylaod = await resp.json()
+
+            resp = await session.post("https://developer.clashofclans.com/api/apikey/list")
+            keys = (await resp.json()).get("keys", [])
+            _keys.extend(key["key"] for key in keys if key["name"] == key_names and ip in key["cidrRanges"])
+
+            for key in (k for k in keys if ip not in k["cidrRanges"]):
+                await session.post("https://developer.clashofclans.com/api/apikey/revoke", json={"id": key["id"]})
+
+            print(len(_keys))
+            while len(_keys) < key_count:
+                data = {
+                    "name": key_names,
+                    "description": "Created on {}".format(datetime.now().strftime("%c")),
+                    "cidrRanges": [ip],
+                    "scopes": ["clash"],
+                }
+                hold = True
+                tries = 1
+                while hold:
+                    try:
+                        resp = await session.post("https://developer.clashofclans.com/api/apikey/create", json=data)
+                        key = await resp.json()
+                    except Exception:
+                        key = {}
+                    if key.get("key") is None:
+                        await asyncio.sleep(tries * 0.5)
+                        tries += 1
+                        if tries > 2:
+                            print(tries - 1, "tries")
+                    else:
+                        hold = False
+
+                _keys.append(key["key"]["key"])
+
+            await session.close()
+            for k in _keys:
+                total_keys.append(k)
+
+    print(len(total_keys), "total keys")
+    return (total_keys)
+
+
+async def create_keys(emails: list, passwords: list, ip: str):
+    keys = await get_keys(emails=emails, passwords=passwords, key_names="test", key_count=10, ip=ip)
+    return keys
 
 
 leagues = ["Legend League", "Titan League I", "Titan League II", "Titan League III", "Champion League I",
@@ -322,15 +374,6 @@
     local_dt = utc_dt.astimezone(local_tz)
     return local_dt.strftime("%Y-%m-%d %H:%M")  # Format for display
 
-<<<<<<< HEAD
-def generate_custom_id(input_number):
-    base_number = (
-        input_number
-        + int(pend.now(tz=pend.UTC).timestamp())
-        + random.randint(1000000000, 9999999999)
-    )
-    return base_number
-=======
 
 async def bulk_requests(urls: list[str]):
 
@@ -349,4 +392,11 @@
         results = await asyncio.gather(*tasks, return_exceptions=True)
 
     return [r for r in results if r is not None and not isinstance(r, Exception)]
->>>>>>> 7d713b76
+
+def generate_custom_id(input_number):
+    base_number = (
+        input_number
+        + int(pend.now(tz=pend.UTC).timestamp())
+        + random.randint(1000000000, 9999999999)
+    )
+    return base_number