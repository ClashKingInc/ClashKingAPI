import asyncio

import aiohttp
from fastapi import HTTPException
from fastapi import APIRouter, Query, Request

from utils.utils import fix_tag, remove_id_fields, bulk_requests
from utils.database import MongoClient as mongo
from routers.v2.player.models import PlayerTagsRequest

router = APIRouter(prefix="/v2", tags=["Player"], include_in_schema=True)


@router.post("/players/location",
             name="Get locations for a list of players")
async def player_location_list(request: Request, body: PlayerTagsRequest):
    player_tags = [fix_tag(tag) for tag in body.player_tags]
    location_info = await mongo.leaderboard_db.find(
        {'tag': {'$in': player_tags}},
        {'_id': 0, 'tag': 1, 'country_name': 1, 'country_code': 1}
    ).to_list(length=None)

    return {"items": remove_id_fields(location_info)}


<<<<<<< HEAD
@router.post("/players/full-stats", name="Get full stats for a list of players")
async def get_full_player_stats(request: Request, body: PlayerTagsRequest):
    """Retrieve Clash of Clans account details for a list of players."""
=======
@router.post("/players/sorted/{attribute}",
             name="Get players sorted by an attribute")
async def player_sorted(attribute: str, request: Request, body: PlayerTagsRequest):
    urls = [f"players/{fix_tag(t).replace('#', '%23')}" for t in body.player_tags]
    player_responses = await bulk_requests(urls=urls)

    def fetch_attribute(data: dict, attr: str):
        """
        Fetches a nested attribute from a dictionary using dot notation.

        Supports:
        - Standard dictionary lookups (e.g., "name" -> data["name"])
        - Nested dictionary lookups (e.g., "league.name" -> data["league"]["name"])
        - List item lookups (e.g., "achievements[name=test].value" -> gets "value" from the achievement where name="test")

        :param data: The dictionary to fetch the attribute from.
        :param attr: The attribute path in dot notation.
        :return: The fetched value or None if not found.
        """

        if attr == "cumulative_heroes":
            return sum([h.get("level") for h in data.get("heroes", []) if h.get("village") == "home"])

        keys = attr.split(".")
        for i, key in enumerate(keys):
            # Handle list lookup pattern: "achievements[name=test]"
            if "[" in key and "]" in key:
                list_key, condition = key[:-1].split("[", 1)  # Extract list name and condition
                if "=" in condition:
                    cond_key, cond_value = condition.split("=", 1)
                    if list_key in data and isinstance(data[list_key], list):
                        for item in data[list_key]:
                            if isinstance(item, dict) and item.get(cond_key) == cond_value:
                                data = item  # Move into the matched dictionary
                                break
                        else:
                            return None  # No matching item found
                    else:
                        return None
                else:
                    return None  # Invalid format
            else:
                data = data.get(key, {}) if i < len(keys) - 1 else data.get(key)  # Move deeper into dict

            if data is None:
                return None  # Key not found

        return data

    new_data = [
        {
            "name" : p.get("name"),
            "tag" : p.get("tag"),
            "value" : fetch_attribute(data=p, attr=attribute),
            "clan" : p.get("clan", {})
        }
        for p in player_responses
    ]

    return {"items": sorted(new_data, key=lambda x: (x["value"] is not None, x["value"]), reverse=True)}

>>>>>>> 7d713b76

    if not body.player_tags:
        raise HTTPException(status_code=400, detail="player_tags cannot be empty")

    player_tags = [fix_tag(tag) for tag in body.player_tags]

    players_info = await mongo.player_stats.find(
        {'tag': {'$in': player_tags}},
        {'_id': 0, 'tag' : 1, 'donations': 1, 'legends': 1, 'clan_games': 1, 'season_pass': 1, 'activity': 1,
         'last_online': 1, 'last_online_time': 1, 'attack_wins': 1, 'dark_elixir': 1, 'gold': 1,
         'capital_gold': 1, 'season_trophies': 1, 'last_updated': 1}
    ).to_list(length=None)

    mongo_data_dict = {player["tag"]: player for player in players_info}

    async def fetch_player_data(session, tag):
        url = f"https://proxy.clashk.ing/v1/players/{tag.replace('#', '%23')}"
        async with session.get(url) as response:
            if response.status == 200:
                return await response.json()
            return None

    async with aiohttp.ClientSession() as session:
        api_responses = await asyncio.gather(*(fetch_player_data(session, tag) for tag in player_tags))

    combined_results = []
    for tag, api_data in zip(player_tags, api_responses):
        player_data = mongo_data_dict.get(tag, {})
        if api_data:
            player_data.update(api_data)
        combined_results.append(player_data)

    return {"items": remove_id_fields(combined_results)}<|MERGE_RESOLUTION|>--- conflicted
+++ resolved
@@ -3,8 +3,7 @@
 import aiohttp
 from fastapi import HTTPException
 from fastapi import APIRouter, Query, Request
-
-from utils.utils import fix_tag, remove_id_fields, bulk_requests
+from utils.utils import fix_tag, remove_id_fields
 from utils.database import MongoClient as mongo
 from routers.v2.player.models import PlayerTagsRequest
 
@@ -23,11 +22,43 @@
     return {"items": remove_id_fields(location_info)}
 
 
-<<<<<<< HEAD
 @router.post("/players/full-stats", name="Get full stats for a list of players")
 async def get_full_player_stats(request: Request, body: PlayerTagsRequest):
     """Retrieve Clash of Clans account details for a list of players."""
-=======
+
+    if not body.player_tags:
+        raise HTTPException(status_code=400, detail="player_tags cannot be empty")
+
+    player_tags = [fix_tag(tag) for tag in body.player_tags]
+
+    players_info = await mongo.player_stats.find(
+        {'tag': {'$in': player_tags}},
+        {'_id': 0, 'tag' : 1, 'donations': 1, 'legends': 1, 'clan_games': 1, 'season_pass': 1, 'activity': 1,
+         'last_online': 1, 'last_online_time': 1, 'attack_wins': 1, 'dark_elixir': 1, 'gold': 1,
+         'capital_gold': 1, 'season_trophies': 1, 'last_updated': 1}
+    ).to_list(length=None)
+
+    mongo_data_dict = {player["tag"]: player for player in players_info}
+
+    async def fetch_player_data(session, tag):
+        url = f"https://proxy.clashk.ing/v1/players/{tag.replace('#', '%23')}"
+        async with session.get(url) as response:
+            if response.status == 200:
+                return await response.json()
+            return None
+
+    async with aiohttp.ClientSession() as session:
+        api_responses = await asyncio.gather(*(fetch_player_data(session, tag) for tag in player_tags))
+
+    combined_results = []
+    for tag, api_data in zip(player_tags, api_responses):
+        player_data = mongo_data_dict.get(tag, {})
+        if api_data:
+            player_data.update(api_data)
+        combined_results.append(player_data)
+
+    return {"items": remove_id_fields(combined_results)}
+
 @router.post("/players/sorted/{attribute}",
              name="Get players sorted by an attribute")
 async def player_sorted(attribute: str, request: Request, body: PlayerTagsRequest):
@@ -87,39 +118,4 @@
         for p in player_responses
     ]
 
-    return {"items": sorted(new_data, key=lambda x: (x["value"] is not None, x["value"]), reverse=True)}
-
->>>>>>> 7d713b76
-
-    if not body.player_tags:
-        raise HTTPException(status_code=400, detail="player_tags cannot be empty")
-
-    player_tags = [fix_tag(tag) for tag in body.player_tags]
-
-    players_info = await mongo.player_stats.find(
-        {'tag': {'$in': player_tags}},
-        {'_id': 0, 'tag' : 1, 'donations': 1, 'legends': 1, 'clan_games': 1, 'season_pass': 1, 'activity': 1,
-         'last_online': 1, 'last_online_time': 1, 'attack_wins': 1, 'dark_elixir': 1, 'gold': 1,
-         'capital_gold': 1, 'season_trophies': 1, 'last_updated': 1}
-    ).to_list(length=None)
-
-    mongo_data_dict = {player["tag"]: player for player in players_info}
-
-    async def fetch_player_data(session, tag):
-        url = f"https://proxy.clashk.ing/v1/players/{tag.replace('#', '%23')}"
-        async with session.get(url) as response:
-            if response.status == 200:
-                return await response.json()
-            return None
-
-    async with aiohttp.ClientSession() as session:
-        api_responses = await asyncio.gather(*(fetch_player_data(session, tag) for tag in player_tags))
-
-    combined_results = []
-    for tag, api_data in zip(player_tags, api_responses):
-        player_data = mongo_data_dict.get(tag, {})
-        if api_data:
-            player_data.update(api_data)
-        combined_results.append(player_data)
-
-    return {"items": remove_id_fields(combined_results)}+    return {"items": sorted(new_data, key=lambda x: (x["value"] is not None, x["value"]), reverse=True)}