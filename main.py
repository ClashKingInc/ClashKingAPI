--- conflicted
+++ resolved
@@ -55,20 +55,14 @@
                 module = importlib.util.module_from_spec(spec)
                 spec.loader.exec_module(module)
 
-<<<<<<< HEAD
+                router = getattr(module, "router", None)
+                if router:
+                    app.include_router(router)
+
 # Include routers from public and private directories
 include_routers(app, os.path.join(os.path.dirname(__file__), "routers", "public"))
 include_routers(app, os.path.join(os.path.dirname(__file__), "routers", "v2"))
 include_routers(app, os.path.join(os.path.dirname(__file__), "routers", "app"))
-=======
-                router = getattr(module, "router", None)
-                if router:
-                    app.include_router(router)
-
-# Include routers from public (v1) and private (v2 with subfolders)
-include_routers(app, os.path.join(os.path.dirname(__file__), "routers", "v1"))
-include_routers(app, os.path.join(os.path.dirname(__file__), "routers", "v2"), recursive=True)
->>>>>>> c3513d5f
 
 
 @app.on_event("startup")
@@ -78,15 +72,10 @@
 
 @app.get("/", include_in_schema=False, response_class=RedirectResponse)
 async def docs():
-<<<<<<< HEAD
     if config.IS_LOCAL:
         return RedirectResponse(f"http://localhost:8000/docs")
     if config.IS_DEV:
         return RedirectResponse(f"https://dev-api.clashk.ing/docs")
-=======
-    if config.is_local:
-        return RedirectResponse(f"http://localhost:8000/docs")
->>>>>>> c3513d5f
     return RedirectResponse(f"https://api.clashk.ing/docs")
 
 @app.get("/openapi/private", include_in_schema=False)
