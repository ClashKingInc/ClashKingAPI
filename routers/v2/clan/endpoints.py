import asyncio

import aiohttp
import pendulum as pend
from collections import defaultdict
from fastapi import HTTPException
from fastapi import APIRouter, Query, Request

from routers.v2.clan.models import ClanTagsRequest
from utils.utils import fix_tag, remove_id_fields
from utils.time import gen_season_date, gen_raid_date
from utils.database import MongoClient as mongo
from routers.v2.player.models import PlayerTagsRequest

router = APIRouter(prefix="/v2", tags=["Clan"], include_in_schema=True)


@router.get("/clan/{clan_tag}/ranking",
            name="Get ranking of a clan")
async def clan_ranking(clan_tag: str, request: Request):
    clan_ranking = await mongo.clan_leaderboard_db.find_one({'tag': fix_tag(clan_tag)})

    fallback = {
        "tag": "#L0J9RURP",
        "global_rank": None,
        "country_code": None,
        "country_name": None,
        "local_rank": None
    }

    return remove_id_fields(clan_ranking) or fallback


@router.get("/clan/{clan_tag}/board/totals")
async def clan_board_totals(clan_tag: str, request: Request, body: PlayerTagsRequest):
    if not body.player_tags:
        raise HTTPException(status_code=400, detail="player_tags cannot be empty")

    player_tags = [fix_tag(tag) for tag in body.player_tags]
    previous_season, season = gen_season_date(num_seasons=2)

    player_stats = await mongo.player_stats.find(
        {'tag': {'$in': player_tags}},
        {"tag": 1, "capital_gold": 1, "last_online_times": 1}
    ).to_list(length=None)

    clan_stats = await mongo.clan_stats.find_one({'tag': fix_tag(clan_tag)})

    clan_games_points = 0
    total_donated = 0
    total_received = 0
    if clan_stats:
        for s in [season, previous_season]:
            for tag, data in clan_stats.get(s, {}).items():
                # i forget why, but it can be None sometimes, so fallover to zero if that happens
                clan_games_points += data.get('clan_games', 0) or 0
            if clan_games_points != 0:
                # if it is zero, likely means CG hasn't happened this season, so check the previous
                # eventually add a real check
                break
        for tag, data in clan_stats.get(season, {}).items():
            total_donated += data.get('donated', 0)
            total_received += data.get('received', 0)

    donated_cc = 0
    for date in gen_raid_date(num_weeks=4):
        donated_cc += sum(
            [
                sum(player.get(f'capital_gold', {}).get(f'{date}', {}).get('donate', []))
                for player in player_stats
            ]
        )

    now = pend.now(tz=pend.UTC)
    thirty_days_ago = now.subtract(days=30)
    forty_eight_hours_ago = now.subtract(hours=48)

    time_add = defaultdict(set)
    recent_active = set()

    for player in player_stats:
        for season_key in [season, previous_season]:
            for timestamp in player.get('last_online_times', {}).get(season_key, []):
                date = pend.from_timestamp(timestamp)

                # Only keep dates within the last 30 days
                if date >= thirty_days_ago:
                    time_add[date.date()].add(player.get("tag"))

                # Track players active in the last 48 hours
                if date >= forty_eight_hours_ago:
                    recent_active.add(player.get("tag"))

    num_players_day = [len(players) for players in time_add.values()]
    total_players = sum(num_players_day)
    avg_players = int(total_players / len(num_players_day)) if num_players_day else 0
    total_active_48h = len(recent_active)

    return {
        "tag": clan_tag,
        "tracked_player_count": len(player_stats),
        "clan_games_points": clan_games_points,
        "troops_donated": total_donated,
        "troops_received": total_received,
        "clan_capital_donated": donated_cc,
        "activity": {
            "per_day": avg_players,
            "last_48h": total_active_48h,
            "score": total_players
        }
    }


<<<<<<< HEAD
@router.post("/clans/full-stats", name="Get full stats for a list of clans")
async def get_full_clan_stats(request: Request, body: ClanTagsRequest):
    """Retrieve Clash of Clans account details for a list of clans."""

    if not body.clan_tags:
        raise HTTPException(status_code=400, detail="clan_tags cannot be empty")

    clan_tags = [fix_tag(tag) for tag in body.clan_tags]

    async def fetch_clan_data(session, tag):
        url = f"https://proxy.clashk.ing/v1/clans/{tag.replace('#', '%23')}"
        async with session.get(url) as response:
            if response.status == 200:
                return await response.json()
            return None

    async with aiohttp.ClientSession() as session:
        api_responses = await asyncio.gather(*(fetch_clan_data(session, tag) for tag in clan_tags))
=======
@router.get("/clan/{clan_tag}/donations/{season}",
             name="Get donations for a clan's members in a specific season")
async def clan_donations(clan_tag: str, season: str, request: Request):
    clan_stats = await mongo.clan_stats.find_one({'tag': fix_tag(clan_tag)}, projection={'_id': 0, f'{season}': 1})
    clan_season_donations = clan_stats.get(season, {})

    items = []
    for tag, data in clan_season_donations.items():
        items.append({
            "tag" : tag,
            "donated" : data.get('donated', 0),
            "received" : data.get('received', 0)
        })
    return {"items": items}







>>>>>>> 7d713b76

    return {"items": remove_id_fields(api_responses)}<|MERGE_RESOLUTION|>--- conflicted
+++ resolved
@@ -111,7 +111,6 @@
     }
 
 
-<<<<<<< HEAD
 @router.post("/clans/full-stats", name="Get full stats for a list of clans")
 async def get_full_clan_stats(request: Request, body: ClanTagsRequest):
     """Retrieve Clash of Clans account details for a list of clans."""
@@ -130,7 +129,9 @@
 
     async with aiohttp.ClientSession() as session:
         api_responses = await asyncio.gather(*(fetch_clan_data(session, tag) for tag in clan_tags))
-=======
+
+    return {"items": remove_id_fields(api_responses)}
+
 @router.get("/clan/{clan_tag}/donations/{season}",
              name="Get donations for a clan's members in a specific season")
 async def clan_donations(clan_tag: str, season: str, request: Request):
@@ -144,14 +145,4 @@
             "donated" : data.get('donated', 0),
             "received" : data.get('received', 0)
         })
-    return {"items": items}
-
-
-
-
-
-
-
->>>>>>> 7d713b76
-
-    return {"items": remove_id_fields(api_responses)}+    return {"items": items}