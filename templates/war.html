--- conflicted
+++ resolved
@@ -1,37 +1,25 @@
 <!DOCTYPE html>
 <html lang="en">
 <head>
-    <meta charset="UTF-8"/>
-    <meta name="viewport" content="width=device-width, initial-scale=1.0"/>
-    <title>War Timeline</title>
-    <script src="https://cdn.tailwindcss.com"></script>
-    <style>
-        .highlight {
-            border: 4px solid #dc2626; /* Red-600 */
-            background-color: #fee2e2; /* Red-100 */
-        }
-
-        .attack-highlight {
-            background-color: #fef3c7; /* Amber-100 */
-            border-left: 3px solid #f59e0b; /* Amber-500 */
-            padding-left: 0.5rem;
-        }
-    </style>
+<meta charset="UTF-8" />
+<meta name="viewport" content="width=device-width, initial-scale=1.0" />
+<title>War Timeline</title>
+<script src="https://cdn.tailwindcss.com"></script>
+<style>
+  .highlight {
+    border: 4px solid #dc2626; /* Red-600 */
+    background-color: #fee2e2; /* Red-100 */
+  }
+  .attack-highlight {
+    background-color: #fef3c7; /* Amber-100 */
+    border-left: 3px solid #f59e0b; /* Amber-500 */
+    padding-left: 0.5rem;
+  }
+</style>
 </head>
 <body class="bg-gray-100 text-gray-900">
 <div class="max-w-7xl mx-auto py-4 px-4">
 
-<<<<<<< HEAD
-    <!-- Dropdown to switch wars -->
-    <div class="mb-4 flex items-center space-x-2">
-        <label for="warSelector" class="font-bold">Select War:</label>
-        <select id="warSelector" class="border border-gray-300 rounded p-1">
-            {% for w in wars_available %}
-                <option value="{{ w.position }}"
-                        {% if w.position == selected_position %}selected{% endif %}>{{ w.label }}</option>
-            {% endfor %}
-        </select>
-=======
   {% if war_timeline %}
   <!-- Timeline Slider -->
   <div class="mb-6">
@@ -55,367 +43,316 @@
         <div class="text-3xl font-extrabold">{{ clan.name }}</div>
         <div class="text-lg text-gray-600">Level {{ clan.clanLevel }}</div>
       </div>
->>>>>>> 9d96b856
-    </div>
-
-    <script>
-        const warSelector = document.getElementById('warSelector');
-        warSelector.addEventListener('change', () => {
-            const pos = warSelector.value;
-            const clan_tag = "{{ clan_tag }}";
-            window.location.href = `/war/${encodeURIComponent(clan_tag)}/${pos}`;
-        });
-    </script>
-
-    {% if war_timeline %}
-        <!-- Timeline Slider -->
-        <div class="mb-6">
-            <div class="flex items-center justify-between mb-2">
-                <h1 class="text-2xl font-bold">War Timeline</h1>
-                <div class="text-sm" id="currentOrderLabel">Order: 0</div>
-            </div>
-            <div class="flex items-center space-x-2 mb-2">
-                <button id="decrementOrder" class="px-2 py-1 bg-blue-600 text-white rounded hover:bg-blue-700">-1
-                </button>
-                <button id="incrementOrder" class="px-2 py-1 bg-blue-600 text-white rounded hover:bg-blue-700">+1
-                </button>
-            </div>
-            <input type="range" min="0" max="{{ war_timeline|length - 1 }}" value="0" id="orderSlider"
-                   class="w-full accent-blue-600">
-        </div>
-
-        <!-- Scoreboard -->
-        <div class="flex items-center justify-between bg-white p-4 rounded-lg shadow mb-4">
-            <!-- Clan Side -->
-            <div class="flex items-center space-x-4">
-                <img src="{{ clan.badgeUrls.large }}" class="h-16 w-16 rounded-full" alt="Clan Badge">
-                <div>
-                    <div class="text-3xl font-extrabold">{{ clan.name }}</div>
-                    <div class="text-lg text-gray-600">Level {{ clan.clanLevel }}</div>
-                </div>
-            </div>
-
-            <!-- Matchup -->
-            <div class="text-center">
-                <div class="text-4xl font-extrabold space-x-4">
-                    <span id="clanStars" class="text-yellow-500"></span><span class="text-yellow-500">★</span>
-                    <span class="text-gray-700">vs</span>
-                    <span id="opponentStars" class="text-yellow-500"></span><span class="text-yellow-500">★</span>
-                </div>
-                <div class="text-sm mt-2">
-                    <span class="font-bold">Destruction:</span>
-                    <span id="clanDestruction">0.00</span>% - <span id="opponentDestruction">0.00</span>%
-                </div>
-                <div class="text-sm">
-                    <span class="font-bold">Attacks Used:</span>
-                    <span id="clanAttacksUsed"></span>/<span>{{ attacks_per_member * clan.members|length }}</span> -
-                    <span id="opponentAttacksUsed"></span>/<span>{{ attacks_per_member * opponent.members|length }}</span>
-                </div>
-            </div>
-
-            <!-- Opponent Side -->
-            <div class="flex items-center space-x-4">
-                <div class="text-right">
-                    <div class="text-3xl font-extrabold">{{ opponent.name }}</div>
-                    <div class="text-lg text-gray-600">Level {{ opponent.clanLevel }}</div>
-                </div>
-                <img src="{{ opponent.badgeUrls.large }}" class="h-16 w-16 rounded-full" alt="Opponent Badge">
-            </div>
-        </div>
-
-        <!-- Current Attack Info -->
-        <div id="currentAttackInfo"
-             class="mb-8 bg-white p-4 rounded-lg shadow text-center text-lg font-semibold text-gray-700">
-            No attack yet
-        </div>
-
-        <!-- Map Layout -->
-        <div class="grid grid-cols-1 md:grid-cols-2 gap-8">
-            <!-- Clan Column -->
-            <div class="flex flex-col space-y-4">
-                <h2 class="text-xl font-semibold">Our Side</h2>
-                {% for member in clan.members|sort(attribute='mapPosition') %}
-                    <div class="p-4 bg-white rounded shadow clan-card" data-tag="{{ member.tag|replace('#','') }}">
-                        <div class="flex items-center space-x-3">
-                            <div class="text-gray-700 font-bold text-xl">#{{ member.mapPosition }}</div>
-                            <img src="https://assets.clashk.ing/home-base/town-hall-pics/town-hall-{{ member.townhallLevel }}.png"
-                                 class="w-8 h-8" alt="TH{{ member.townhallLevel }}">
-                            <div class="font-semibold text-lg">{{ member.name }}</div>
-                        </div>
-                        <div class="mt-2 text-sm text-gray-700">
-                            Attacks Used: <span class="clanMemberAttacksUsed"
-                                                data-tag="{{ member.tag|replace('#','') }}"></span>
-                            / {{ attacks_per_member }}
-                            &nbsp;|&nbsp; Defenses: <span class="clanMemberDefensesUsed"
-                                                          data-tag="{{ member.tag|replace('#','') }}"></span>
-                        </div>
-                        <div class="mt-3 text-sm space-y-2">
-                            <div class="font-bold">Attacks by {{ member.name }}:</div>
-                            <div class="clanMemberAttacksContainer" data-membertag="{{ member.tag|replace('#','') }}"
-                                 data-attacks='{{ member.attacks|default([])|tojson }}'>
-                                No attacks yet
-                            </div>
-                        </div>
-                        <div class="mt-3 text-sm space-y-2">
-                            <div class="font-bold">Defenses on {{ member.name }}:</div>
-                            <div class="clanMemberDefensesContainer" data-membertag="{{ member.tag|replace('#','') }}">
-                                No attacks yet
-                            </div>
-                        </div>
-                    </div>
-                {% endfor %}
-            </div>
-
-            <!-- Opponent Column -->
-            <div class="flex flex-col space-y-4">
-                <h2 class="text-xl font-semibold">Opponent Side</h2>
-                {% for member in opponent.members|sort(attribute='mapPosition') %}
-                    <div class="p-4 bg-white rounded shadow opponent-card" data-tag="{{ member.tag|replace('#','') }}">
-                        <div class="flex items-center space-x-3">
-                            <div class="text-gray-700 font-bold text-xl">#{{ member.mapPosition }}</div>
-                            <img src="https://assets.clashk.ing/home-base/town-hall-pics/town-hall-{{ member.townhallLevel }}.png"
-                                 class="w-8 h-8" alt="TH{{ member.townhallLevel }}">
-                            <div class="font-semibold text-lg">{{ member.name }}</div>
-                        </div>
-                        <div class="mt-2 text-sm text-gray-700">
-                            Attacks Used: <span class="opponentMemberAttacksUsed"
-                                                data-tag="{{ member.tag|replace('#','') }}"></span>
-                            / {{ attacks_per_member }}
-                            &nbsp;|&nbsp; Defenses: <span class="opponentMemberDefensesUsed"
-                                                          data-tag="{{ member.tag|replace('#','') }}"></span>
-                        </div>
-                        <div class="mt-3 text-sm space-y-2">
-                            <div class="font-bold">Attacks by {{ member.name }}:</div>
-                            <div class="opponentMemberAttacksContainer"
-                                 data-membertag="{{ member.tag|replace('#','') }}"
-                                 data-attacks='{{ member.attacks|default([])|tojson }}'>
-                                No attacks yet
-                            </div>
-                        </div>
-                        <div class="mt-3 text-sm space-y-2">
-                            <div class="font-bold">Defenses on {{ member.name }}:</div>
-                            <div class="opponentMemberDefensesContainer"
-                                 data-membertag="{{ member.tag|replace('#','') }}">
-                                No attacks yet
-                            </div>
-                        </div>
-                    </div>
-                {% endfor %}
-            </div>
-        </div>
-
-
-        <script>
-            var warTimeline = {{ war_timeline | tojson | safe }};
-            var clanMembersData = {{ clan.members|tojson }};
-            var opponentMembersData = {{ opponent.members|tojson }};
-
-            const orderSlider = document.getElementById('orderSlider');
-            const currentOrderLabel = document.getElementById('currentOrderLabel');
-            const clanStars = document.getElementById('clanStars');
-            const clanDestruction = document.getElementById('clanDestruction');
-            const clanAttacksUsed = document.getElementById('clanAttacksUsed');
-            const opponentStars = document.getElementById('opponentStars');
-            const opponentDestruction = document.getElementById('opponentDestruction');
-            const opponentAttacksUsed = document.getElementById('opponentAttacksUsed');
-
-            const clanMemberAttacksUsedEls = document.querySelectorAll('.clanMemberAttacksUsed');
-            const clanMemberDefensesUsedEls = document.querySelectorAll('.clanMemberDefensesUsed');
-            const opponentMemberAttacksUsedEls = document.querySelectorAll('.opponentMemberAttacksUsed');
-            const opponentMemberDefensesUsedEls = document.querySelectorAll('.opponentMemberDefensesUsed');
-
-            const clanAttacksContainers = document.querySelectorAll('.clanMemberAttacksContainer');
-            const clanDefensesContainers = document.querySelectorAll('.clanMemberDefensesContainer');
-            const opponentAttacksContainers = document.querySelectorAll('.opponentMemberAttacksContainer');
-            const opponentDefensesContainers = document.querySelectorAll('.opponentMemberDefensesContainer');
-
-            const currentAttackInfo = document.getElementById('currentAttackInfo');
-
-            const decrementBtn = document.getElementById('decrementOrder');
-            const incrementBtn = document.getElementById('incrementOrder');
-
-            // Gather all attacks from data for reference
-            let allAttacksGlobal = [];
-            (function buildAllAttacks() {
-                clanMembersData.forEach(m => {
-                    (m.attacks || []).forEach(a => allAttacksGlobal.push(a));
-                });
-                opponentMembersData.forEach(m => {
-                    (m.attacks || []).forEach(a => allAttacksGlobal.push(a));
-                });
-                allAttacksGlobal.sort((a, b) => a.order - b.order);
-            })();
-
-            function formatDuration(seconds) {
-                const secNum = Number(seconds);
-                if (isNaN(secNum)) return "N/A";
-                const m = Math.floor(secNum / 60);
-                const s = secNum % 60;
-                return m + "m " + s + "s";
-            }
-
-            function findMemberInfo(tagWithoutHash, side) {
-                let data = side === "clan" ? clanMembersData : opponentMembersData;
-                return data.find(m => m.tag.replace('#', '') === tagWithoutHash);
-            }
-
-            function highlightLastAttack(state) {
-                document.querySelectorAll('.clan-card').forEach(el => el.classList.remove('highlight'));
-                document.querySelectorAll('.opponent-card').forEach(el => el.classList.remove('highlight'));
-
-                if (!state.last_attack) {
-                    currentAttackInfo.textContent = "No attack yet";
-                    return;
-                }
-
-                let attackerTag = state.last_attack.attackerTag.replace('#', '');
-                let defenderTag = state.last_attack.defenderTag.replace('#', '');
-                let attackerClan = state.last_attack.attackerClan;
-
-                let attackerSide, defenderSide;
-                let attackerInfo, defenderInfo;
-
-                if (attackerClan === "clan") {
-                    attackerSide = "Our Side";
-                    defenderSide = "Opponent Clan";
-                    attackerInfo = findMemberInfo(attackerTag, "clan");
-                    defenderInfo = findMemberInfo(defenderTag, "opponent");
-                } else {
-                    attackerSide = "Opponent Side";
-                    defenderSide = "Our Clan";
-                    attackerInfo = findMemberInfo(attackerTag, "opponent");
-                    defenderInfo = findMemberInfo(defenderTag, "clan");
-                }
-
-                const stars = state.last_attack.stars;
-                const perc = state.last_attack.destructionPercentage;
-                const dur = Number(state.last_attack.duration);
-                const duration = formatDuration(dur);
-
-                const attackerName = attackerInfo ? attackerInfo.name : "Unknown";
-                const defenderName = defenderInfo ? defenderInfo.name : "Unknown";
-
-                currentAttackInfo.innerHTML = `
+    </div>
+
+    <!-- Matchup -->
+    <div class="text-center">
+      <div class="text-4xl font-extrabold space-x-4">
+        <span id="clanStars" class="text-yellow-500"></span><span class="text-yellow-500">★</span>
+        <span class="text-gray-700">vs</span>
+        <span id="opponentStars" class="text-yellow-500"></span><span class="text-yellow-500">★</span>
+      </div>
+      <div class="text-sm mt-2">
+        <span class="font-bold">Destruction:</span>
+        <span id="clanDestruction">0.00</span>% - <span id="opponentDestruction">0.00</span>%
+      </div>
+      <div class="text-sm">
+        <span class="font-bold">Attacks Used:</span>
+        <span id="clanAttacksUsed"></span>/<span>{{ attacks_per_member * clan.members|length }}</span> -
+        <span id="opponentAttacksUsed"></span>/<span>{{ attacks_per_member * opponent.members|length }}</span>
+      </div>
+    </div>
+
+    <!-- Opponent Side -->
+    <div class="flex items-center space-x-4">
+      <div class="text-right">
+        <div class="text-3xl font-extrabold">{{ opponent.name }}</div>
+        <div class="text-lg text-gray-600">Level {{ opponent.clanLevel }}</div>
+      </div>
+      <img src="{{ opponent.badgeUrls.large }}" class="h-16 w-16 rounded-full" alt="Opponent Badge">
+    </div>
+  </div>
+
+  <!-- Current Attack Info -->
+  <div id="currentAttackInfo" class="mb-8 bg-white p-4 rounded-lg shadow text-center text-lg font-semibold text-gray-700">
+    No attack yet
+  </div>
+
+  <!-- Map Layout -->
+  <div class="grid grid-cols-1 md:grid-cols-2 gap-8">
+    <!-- Clan Column -->
+    <div class="flex flex-col space-y-4">
+      <h2 class="text-xl font-semibold">Our Side</h2>
+      {% for member in clan.members|sort(attribute='mapPosition') %}
+      <div class="p-4 bg-white rounded shadow clan-card" data-tag="{{ member.tag|replace('#','') }}">
+        <div class="flex items-center space-x-3">
+          <div class="text-gray-700 font-bold text-xl">#{{ member.mapPosition }}</div>
+          <img src="https://assets.clashk.ing/home-base/town-hall-pics/town-hall-{{ member.townhallLevel }}.png" class="w-8 h-8" alt="TH{{ member.townhallLevel }}">
+          <div class="font-semibold text-lg">{{ member.name }}</div>
+        </div>
+        <div class="mt-2 text-sm text-gray-700">
+          Attacks Used: <span class="clanMemberAttacksUsed" data-tag="{{ member.tag|replace('#','') }}"></span> / {{ attacks_per_member }}
+          &nbsp;|&nbsp; Defenses: <span class="clanMemberDefensesUsed" data-tag="{{ member.tag|replace('#','') }}"></span>
+        </div>
+        <div class="mt-3 text-sm space-y-2">
+          <div class="font-bold">Attacks by {{ member.name }}:</div>
+          <div class="clanMemberAttacksContainer" data-membertag="{{ member.tag|replace('#','') }}" data-attacks='{{ member.attacks|default([])|tojson }}'>
+            No attacks yet
+          </div>
+        </div>
+        <div class="mt-3 text-sm space-y-2">
+          <div class="font-bold">Defenses on {{ member.name }}:</div>
+          <div class="clanMemberDefensesContainer" data-membertag="{{ member.tag|replace('#','') }}">
+            No attacks yet
+          </div>
+        </div>
+      </div>
+      {% endfor %}
+    </div>
+
+    <!-- Opponent Column -->
+    <div class="flex flex-col space-y-4">
+      <h2 class="text-xl font-semibold">Opponent Side</h2>
+      {% for member in opponent.members|sort(attribute='mapPosition') %}
+      <div class="p-4 bg-white rounded shadow opponent-card" data-tag="{{ member.tag|replace('#','') }}">
+        <div class="flex items-center space-x-3">
+          <div class="text-gray-700 font-bold text-xl">#{{ member.mapPosition }}</div>
+          <img src="https://assets.clashk.ing/home-base/town-hall-pics/town-hall-{{ member.townhallLevel }}.png" class="w-8 h-8" alt="TH{{ member.townhallLevel }}">
+          <div class="font-semibold text-lg">{{ member.name }}</div>
+        </div>
+        <div class="mt-2 text-sm text-gray-700">
+          Attacks Used: <span class="opponentMemberAttacksUsed" data-tag="{{ member.tag|replace('#','') }}"></span> / {{ attacks_per_member }}
+          &nbsp;|&nbsp; Defenses: <span class="opponentMemberDefensesUsed" data-tag="{{ member.tag|replace('#','') }}"></span>
+        </div>
+        <div class="mt-3 text-sm space-y-2">
+          <div class="font-bold">Attacks by {{ member.name }}:</div>
+          <div class="opponentMemberAttacksContainer" data-membertag="{{ member.tag|replace('#','') }}" data-attacks='{{ member.attacks|default([])|tojson }}'>
+            No attacks yet
+          </div>
+        </div>
+        <div class="mt-3 text-sm space-y-2">
+          <div class="font-bold">Defenses on {{ member.name }}:</div>
+          <div class="opponentMemberDefensesContainer" data-membertag="{{ member.tag|replace('#','') }}">
+            No attacks yet
+          </div>
+        </div>
+      </div>
+      {% endfor %}
+    </div>
+  </div>
+
+
+<script>
+var warTimeline = {{ war_timeline | tojson | safe }};
+var clanMembersData = {{ clan.members|tojson }};
+var opponentMembersData = {{ opponent.members|tojson }};
+
+const orderSlider = document.getElementById('orderSlider');
+const currentOrderLabel = document.getElementById('currentOrderLabel');
+const clanStars = document.getElementById('clanStars');
+const clanDestruction = document.getElementById('clanDestruction');
+const clanAttacksUsed = document.getElementById('clanAttacksUsed');
+const opponentStars = document.getElementById('opponentStars');
+const opponentDestruction = document.getElementById('opponentDestruction');
+const opponentAttacksUsed = document.getElementById('opponentAttacksUsed');
+
+const clanMemberAttacksUsedEls = document.querySelectorAll('.clanMemberAttacksUsed');
+const clanMemberDefensesUsedEls = document.querySelectorAll('.clanMemberDefensesUsed');
+const opponentMemberAttacksUsedEls = document.querySelectorAll('.opponentMemberAttacksUsed');
+const opponentMemberDefensesUsedEls = document.querySelectorAll('.opponentMemberDefensesUsed');
+
+const clanAttacksContainers = document.querySelectorAll('.clanMemberAttacksContainer');
+const clanDefensesContainers = document.querySelectorAll('.clanMemberDefensesContainer');
+const opponentAttacksContainers = document.querySelectorAll('.opponentMemberAttacksContainer');
+const opponentDefensesContainers = document.querySelectorAll('.opponentMemberDefensesContainer');
+
+const currentAttackInfo = document.getElementById('currentAttackInfo');
+
+const decrementBtn = document.getElementById('decrementOrder');
+const incrementBtn = document.getElementById('incrementOrder');
+
+// Gather all attacks from data for reference
+let allAttacksGlobal = [];
+(function buildAllAttacks() {
+  clanMembersData.forEach(m => {
+    (m.attacks || []).forEach(a => allAttacksGlobal.push(a));
+  });
+  opponentMembersData.forEach(m => {
+    (m.attacks || []).forEach(a => allAttacksGlobal.push(a));
+  });
+  allAttacksGlobal.sort((a,b)=>a.order - b.order);
+})();
+
+function formatDuration(seconds) {
+  const secNum = Number(seconds);
+  if (isNaN(secNum)) return "N/A";
+  const m = Math.floor(secNum / 60);
+  const s = secNum % 60;
+  return m + "m " + s + "s";
+}
+
+function findMemberInfo(tagWithoutHash, side) {
+  let data = side === "clan" ? clanMembersData : opponentMembersData;
+  return data.find(m => m.tag.replace('#','') === tagWithoutHash);
+}
+
+function highlightLastAttack(state) {
+  document.querySelectorAll('.clan-card').forEach(el => el.classList.remove('highlight'));
+  document.querySelectorAll('.opponent-card').forEach(el => el.classList.remove('highlight'));
+
+  if (!state.last_attack) {
+    currentAttackInfo.textContent = "No attack yet";
+    return;
+  }
+
+  let attackerTag = state.last_attack.attackerTag.replace('#','');
+  let defenderTag = state.last_attack.defenderTag.replace('#','');
+  let attackerClan = state.last_attack.attackerClan;
+
+  let attackerSide, defenderSide;
+  let attackerInfo, defenderInfo;
+
+  if (attackerClan === "clan") {
+    attackerSide = "Our Side";
+    defenderSide = "Opponent Clan";
+    attackerInfo = findMemberInfo(attackerTag, "clan");
+    defenderInfo = findMemberInfo(defenderTag, "opponent");
+  } else {
+    attackerSide = "Opponent Side";
+    defenderSide = "Our Clan";
+    attackerInfo = findMemberInfo(attackerTag, "opponent");
+    defenderInfo = findMemberInfo(defenderTag, "clan");
+  }
+
+  const stars = state.last_attack.stars;
+  const perc = state.last_attack.destructionPercentage;
+  const dur = Number(state.last_attack.duration);
+  const duration = formatDuration(dur);
+
+  const attackerName = attackerInfo ? attackerInfo.name : "Unknown";
+  const defenderName = defenderInfo ? defenderInfo.name : "Unknown";
+
+  currentAttackInfo.innerHTML = `
     <span class="font-bold">Current Attack (Order ${state.order}):</span><br>
     <span class="text-red-700">${attackerName}</span> (${attackerSide})
     attacked
     <span class="text-blue-700">${defenderName}</span> (${defenderSide})<br>
     Result: <span class="text-yellow-500 font-bold">${stars}★</span> ${perc}% in ${duration}
   `;
-            }
-
-            function renderAttacks(container, attacks, lastAttack) {
-                if (attacks.length === 0) {
-                    container.innerHTML = "<div class='text-gray-500'>No attacks yet</div>";
-                    return;
-                }
-                container.innerHTML = "";
-                attacks.forEach(a => {
-                    const dur = Number(a.duration);
-                    const attackDuration = formatDuration(dur);
-                    const highlightClass = (lastAttack && a.order === lastAttack.order) ? "attack-highlight" : "";
-                    container.innerHTML += `
+}
+
+function renderAttacks(container, attacks, lastAttack) {
+  if (attacks.length === 0) {
+    container.innerHTML = "<div class='text-gray-500'>No attacks yet</div>";
+    return;
+  }
+  container.innerHTML = "";
+  attacks.forEach(a => {
+    const dur = Number(a.duration);
+    const attackDuration = formatDuration(dur);
+    const highlightClass = (lastAttack && a.order === lastAttack.order) ? "attack-highlight" : "";
+    container.innerHTML += `
       <div class="flex items-center space-x-2 ${highlightClass}">
         <span class="font-bold text-yellow-500">${a.stars}★</span>
         <span>${a.destructionPercentage}%</span>
         <span class="text-gray-500 text-xs">${attackDuration}</span>
       </div>
     `;
-                });
-            }
-
-            function updateWarState(order) {
-                const state = warTimeline[order];
-
-                currentOrderLabel.textContent = "Order: " + order;
-                clanStars.textContent = state.clan_stars;
-                clanDestruction.textContent = state.clan_destruction.toFixed(2);
-                clanAttacksUsed.textContent = state.clan_attacks_used;
-
-                opponentStars.textContent = state.opponent_stars;
-                opponentDestruction.textContent = state.opponent_destruction.toFixed(2);
-                opponentAttacksUsed.textContent = state.opponent_attacks_used;
-
-                clanMemberAttacksUsedEls.forEach(el => {
-                    const tag = el.getAttribute('data-tag');
-                    const memberData = state.clan_members.find(m => m.tag.replace('#', '') === tag);
-                    el.textContent = memberData ? memberData.attacks_used : 0;
-                });
-
-                clanMemberDefensesUsedEls.forEach(el => {
-                    const tag = el.getAttribute('data-tag');
-                    const memberData = state.clan_members.find(m => m.tag.replace('#', '') === tag);
-                    el.textContent = memberData ? memberData.defenses_used : 0;
-                });
-
-                opponentMemberAttacksUsedEls.forEach(el => {
-                    const tag = el.getAttribute('data-tag');
-                    const memberData = state.opponent_members.find(m => m.tag.replace('#', '') === tag);
-                    el.textContent = memberData ? memberData.attacks_used : 0;
-                });
-
-                opponentMemberDefensesUsedEls.forEach(el => {
-                    const tag = el.getAttribute('data-tag');
-                    const memberData = state.opponent_members.find(m => m.tag.replace('#', '') === tag);
-                    el.textContent = memberData ? memberData.defenses_used : 0;
-                });
-
-                const visibleAttacksAll = allAttacksGlobal.filter(a => a.order <= order);
-
-                clanAttacksContainers.forEach(container => {
-                    const tag = container.getAttribute('data-membertag');
-                    const memberAttacks = visibleAttacksAll.filter(a => a.attackerTag.replace('#', '') === tag);
-                    renderAttacks(container, memberAttacks, state.last_attack);
-                });
-
-                opponentAttacksContainers.forEach(container => {
-                    const tag = container.getAttribute('data-membertag');
-                    const memberAttacks = visibleAttacksAll.filter(a => a.attackerTag.replace('#', '') === tag);
-                    renderAttacks(container, memberAttacks, state.last_attack);
-                });
-
-                clanDefensesContainers.forEach(container => {
-                    const tag = container.getAttribute('data-membertag');
-                    const memberDefenses = visibleAttacksAll.filter(a => a.defenderTag.replace('#', '') === tag);
-                    renderAttacks(container, memberDefenses, state.last_attack);
-                });
-
-                opponentDefensesContainers.forEach(container => {
-                    const tag = container.getAttribute('data-membertag');
-                    const memberDefenses = visibleAttacksAll.filter(a => a.defenderTag.replace('#', '') === tag);
-                    renderAttacks(container, memberDefenses, state.last_attack);
-                });
-
-                highlightLastAttack(state);
-            }
-
-            orderSlider.addEventListener('input', (e) => {
-                updateWarState(parseInt(e.target.value, 10));
-            });
-
-            decrementBtn.addEventListener('click', () => {
-                let currentVal = parseInt(orderSlider.value, 10);
-                if (currentVal > parseInt(orderSlider.min, 10)) {
-                    orderSlider.value = currentVal - 1;
-                    updateWarState(currentVal - 1);
-                }
-            });
-
-            incrementBtn.addEventListener('click', () => {
-                let currentVal = parseInt(orderSlider.value, 10);
-                const maxVal = parseInt(orderSlider.max, 10);
-                if (currentVal < maxVal) {
-                    orderSlider.value = currentVal + 1;
-                    updateWarState(currentVal + 1);
-                }
-            });
-
-            updateWarState(0);
-        </script>
-
-    {% else %}
-        <div>No war data available</div>
-    {% endif %}
+  });
+}
+
+function updateWarState(order) {
+  const state = warTimeline[order];
+
+  currentOrderLabel.textContent = "Order: " + order;
+  clanStars.textContent = state.clan_stars;
+  clanDestruction.textContent = state.clan_destruction.toFixed(2);
+  clanAttacksUsed.textContent = state.clan_attacks_used;
+
+  opponentStars.textContent = state.opponent_stars;
+  opponentDestruction.textContent = state.opponent_destruction.toFixed(2);
+  opponentAttacksUsed.textContent = state.opponent_attacks_used;
+
+  clanMemberAttacksUsedEls.forEach(el => {
+    const tag = el.getAttribute('data-tag');
+    const memberData = state.clan_members.find(m => m.tag.replace('#','') === tag);
+    el.textContent = memberData ? memberData.attacks_used : 0;
+  });
+
+  clanMemberDefensesUsedEls.forEach(el => {
+    const tag = el.getAttribute('data-tag');
+    const memberData = state.clan_members.find(m => m.tag.replace('#','') === tag);
+    el.textContent = memberData ? memberData.defenses_used : 0;
+  });
+
+  opponentMemberAttacksUsedEls.forEach(el => {
+    const tag = el.getAttribute('data-tag');
+    const memberData = state.opponent_members.find(m => m.tag.replace('#','') === tag);
+    el.textContent = memberData ? memberData.attacks_used : 0;
+  });
+
+  opponentMemberDefensesUsedEls.forEach(el => {
+    const tag = el.getAttribute('data-tag');
+    const memberData = state.opponent_members.find(m => m.tag.replace('#','') === tag);
+    el.textContent = memberData ? memberData.defenses_used : 0;
+  });
+
+  const visibleAttacksAll = allAttacksGlobal.filter(a => a.order <= order);
+
+  clanAttacksContainers.forEach(container => {
+    const tag = container.getAttribute('data-membertag');
+    const memberAttacks = visibleAttacksAll.filter(a => a.attackerTag.replace('#','') === tag);
+    renderAttacks(container, memberAttacks, state.last_attack);
+  });
+
+  opponentAttacksContainers.forEach(container => {
+    const tag = container.getAttribute('data-membertag');
+    const memberAttacks = visibleAttacksAll.filter(a => a.attackerTag.replace('#','') === tag);
+    renderAttacks(container, memberAttacks, state.last_attack);
+  });
+
+  clanDefensesContainers.forEach(container => {
+    const tag = container.getAttribute('data-membertag');
+    const memberDefenses = visibleAttacksAll.filter(a => a.defenderTag.replace('#','') === tag);
+    renderAttacks(container, memberDefenses, state.last_attack);
+  });
+
+  opponentDefensesContainers.forEach(container => {
+    const tag = container.getAttribute('data-membertag');
+    const memberDefenses = visibleAttacksAll.filter(a => a.defenderTag.replace('#','') === tag);
+    renderAttacks(container, memberDefenses, state.last_attack);
+  });
+
+  highlightLastAttack(state);
+}
+
+orderSlider.addEventListener('input', (e) => {
+  updateWarState(parseInt(e.target.value, 10));
+});
+
+decrementBtn.addEventListener('click', () => {
+  let currentVal = parseInt(orderSlider.value, 10);
+  if (currentVal > parseInt(orderSlider.min, 10)) {
+    orderSlider.value = currentVal - 1;
+    updateWarState(currentVal - 1);
+  }
+});
+
+incrementBtn.addEventListener('click', () => {
+  let currentVal = parseInt(orderSlider.value, 10);
+  const maxVal = parseInt(orderSlider.max, 10);
+  if (currentVal < maxVal) {
+    orderSlider.value = currentVal + 1;
+    updateWarState(currentVal + 1);
+  }
+});
+
+updateWarState(0);
+</script>
+
+{% else %}
+<div>No war data available</div>
+{% endif %}
 
 </div>
 </body>
